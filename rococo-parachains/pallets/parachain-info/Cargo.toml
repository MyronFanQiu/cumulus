[package]
authors = ["Parity Technologies <admin@parity.io>"]
edition = "2018"
name = "parachain-info"
version = "0.1.0"

[dependencies]
<<<<<<< HEAD
codec = { package = "parity-scale-codec", version = "1.3.0", default-features = false, features = ["derive"] }
serde = { version = "1.0.119", optional = true, features = ["derive"] }
=======
codec = { package = "parity-scale-codec", version = "2.0.0", default-features = false, features = ["derive"] }
serde = { version = "1.0.101", optional = true, features = ["derive"] }
>>>>>>> ec08d11d

frame-support = { git = "https://github.com/paritytech/substrate", default-features = false, branch = "rococo-v1" }
frame-system = { git = "https://github.com/paritytech/substrate", default-features = false, branch = "rococo-v1" }

cumulus-primitives-core = { path = "../../../primitives/core", default-features = false }

[features]
default = ["std"]
std = [
	"codec/std",
	"serde",
	"cumulus-primitives-core/std",
	"frame-support/std",
	"frame-system/std",
]<|MERGE_RESOLUTION|>--- conflicted
+++ resolved
@@ -5,13 +5,8 @@
 version = "0.1.0"
 
 [dependencies]
-<<<<<<< HEAD
-codec = { package = "parity-scale-codec", version = "1.3.0", default-features = false, features = ["derive"] }
-serde = { version = "1.0.119", optional = true, features = ["derive"] }
-=======
 codec = { package = "parity-scale-codec", version = "2.0.0", default-features = false, features = ["derive"] }
 serde = { version = "1.0.101", optional = true, features = ["derive"] }
->>>>>>> ec08d11d
 
 frame-support = { git = "https://github.com/paritytech/substrate", default-features = false, branch = "rococo-v1" }
 frame-system = { git = "https://github.com/paritytech/substrate", default-features = false, branch = "rococo-v1" }
